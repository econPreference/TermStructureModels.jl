--- conflicted
+++ resolved
@@ -19,9 +19,7 @@
 StatsBase = "2913bbd2-ae8a-5f71-8c99-4fb6c76f3a91"
 
 [compat]
-<<<<<<< HEAD
 StatsBase = "0.34"
-=======
 Distributions = "0.25"
 ProgressMeter = "1"
 CovarianceMatrices = "0.10"
@@ -31,7 +29,6 @@
 SpecialFunctions = "2"
 BlackBoxOptim = "0.6"
 Roots = "2"
->>>>>>> b72762a0
 julia = "1.10.0"
 
 [extras]
