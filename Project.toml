name = "TermStructureModels"
uuid = "7e9258e2-c4b0-4fc1-89eb-9ad7f6b40598"
authors = ["Preference <econ.preference@gmail.com> and contributors"]
version = "0.1.0"

[deps]
BlackBoxOptim = "a134a8b2-14d6-55f6-9291-3336d3ab0209"
Conda = "8f4d0f93-b110-5947-807f-2305c1781a2d"
CovarianceMatrices = "60f91f6f-d783-54cb-84f9-544141854719"
Distributed = "8ba89e20-285c-5b6f-9357-94700520ee1b"
Distributions = "31c24e10-a181-5473-b8eb-7969acd0382f"
Documenter = "e30172f5-a6a5-5a46-863b-614d45cd2de4"
LinearAlgebra = "37e2e46d-f89d-539d-b4ee-838fcccc9c8e"
ProgressMeter = "92933f4c-e287-5a05-a399-4b506db050ca"
Random = "9a3f8284-a2c9-5f02-9a11-845980a1fd5c"
Roots = "f2b01f46-fcfa-551c-844a-d8ac1e96c665"
SpecialFunctions = "276daf66-3868-5448-9aa4-cd146d93841b"
Statistics = "10745b16-79ce-11e8-11f9-7d13ad32a3b2"
StatsBase = "2913bbd2-ae8a-5f71-8c99-4fb6c76f3a91"

[compat]
<<<<<<< HEAD
CovarianceMatrices = "0.10"
=======
Statistics = "1"
Documenter = "1"
Conda = "1"
SpecialFunctions = "2"
BlackBoxOptim = "0.6"
Roots = "2"
>>>>>>> d50f77e3
julia = "1.10.0"

[extras]
Test = "8dfed614-e22c-5e08-85e1-65c5234f0b40"

[targets]
test = ["Test"]<|MERGE_RESOLUTION|>--- conflicted
+++ resolved
@@ -19,16 +19,13 @@
 StatsBase = "2913bbd2-ae8a-5f71-8c99-4fb6c76f3a91"
 
 [compat]
-<<<<<<< HEAD
 CovarianceMatrices = "0.10"
-=======
 Statistics = "1"
 Documenter = "1"
 Conda = "1"
 SpecialFunctions = "2"
 BlackBoxOptim = "0.6"
 Roots = "2"
->>>>>>> d50f77e3
 julia = "1.10.0"
 
 [extras]
