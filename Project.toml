name = "TermStructureModels"
uuid = "7e9258e2-c4b0-4fc1-89eb-9ad7f6b40598"
authors = ["Preference <econ.preference@gmail.com> and contributors"]
version = "0.1.0"

[deps]
BlackBoxOptim = "a134a8b2-14d6-55f6-9291-3336d3ab0209"
Conda = "8f4d0f93-b110-5947-807f-2305c1781a2d"
CovarianceMatrices = "60f91f6f-d783-54cb-84f9-544141854719"
Distributed = "8ba89e20-285c-5b6f-9357-94700520ee1b"
Distributions = "31c24e10-a181-5473-b8eb-7969acd0382f"
Documenter = "e30172f5-a6a5-5a46-863b-614d45cd2de4"
LinearAlgebra = "37e2e46d-f89d-539d-b4ee-838fcccc9c8e"
ProgressMeter = "92933f4c-e287-5a05-a399-4b506db050ca"
Random = "9a3f8284-a2c9-5f02-9a11-845980a1fd5c"
Roots = "f2b01f46-fcfa-551c-844a-d8ac1e96c665"
SpecialFunctions = "276daf66-3868-5448-9aa4-cd146d93841b"
Statistics = "10745b16-79ce-11e8-11f9-7d13ad32a3b2"
StatsBase = "2913bbd2-ae8a-5f71-8c99-4fb6c76f3a91"

[compat]
<<<<<<< HEAD
SpecialFunctions = "2"
=======
BlackBoxOptim = "0.6"
Roots = "2"
>>>>>>> 0c176258
julia = "1.10.0"

[extras]
Test = "8dfed614-e22c-5e08-85e1-65c5234f0b40"

[targets]
test = ["Test"]<|MERGE_RESOLUTION|>--- conflicted
+++ resolved
@@ -19,12 +19,9 @@
 StatsBase = "2913bbd2-ae8a-5f71-8c99-4fb6c76f3a91"
 
 [compat]
-<<<<<<< HEAD
 SpecialFunctions = "2"
-=======
 BlackBoxOptim = "0.6"
 Roots = "2"
->>>>>>> 0c176258
 julia = "1.10.0"
 
 [extras]
